<<<<<<< HEAD
ext.releaseVersion = '1.1.1'
ext.githubProjectName = 'eureka'
group = 'com.netflix.eureka'
=======
// Establish version and status
ext.githubProjectName = rootProject.name // Change if github project name is not the same as the root project's name
>>>>>>> 8f289b73

buildscript {
    repositories { mavenCentral() }
    apply from: file('gradle/buildscript.gradle'), to: buildscript 
}

allprojects {
    repositories { mavenCentral() }
}

apply from: file('gradle/convention.gradle')
apply from: file('gradle/maven.gradle')
apply from: file('gradle/check.gradle')
apply from: file('gradle/license.gradle')
apply from: file('gradle/release.gradle')

subprojects {
    // Closure to configure all the POM with extra info, common to all projects
    pom {
      project {
        url "https://github.com/Netflix/${githubProjectName}"
        scm {
            connection "scm:git:git@github.com:Netflix/${githubProjectName}.git"
            url "scm:git:git@github.com:Netflix/${githubProjectName}.git"
            developerConnection "scm:git:git@github.com:Netflix/${githubProjectName}.git"
        }
        issueManagement {
            system 'github'
            url "https://github.com/Netflix/${githubProjectName}/issues"
        }
      }
   }
    group = "com.netflix.${githubProjectName}" // TEMPLATE: Set to organization of project
}


project(':eureka-client') {
jar {
 manifest {
        attributes("Implementation-Title": "eureka-client", "Implementation-Version": version,'Build-Time-ISO-8601': new Date().format("yyyy-MM-dd'T'HH:mm:ssZ"))
    }
}


    dependencies {
        compile 'com.thoughtworks.xstream:xstream:1.4.2'
        compile 'com.netflix.archaius:archaius-core:0.3.3'
	compile 'javax.ws.rs:jsr311-api:1.1.1'
	compile 'com.netflix.servo:servo-core:0.4.15'
	compile 'com.sun.jersey:jersey-bundle:1.9.1'
	compile 'com.sun.jersey.contribs:jersey-apache-client4:1.8'
	compile 'org.apache.httpcomponents:httpclient:4.1.2'
    }
}

<<<<<<< HEAD
project(':eureka-core') {

jar {
 manifest {
        attributes("Implementation-Title": "eureka-core", "Implementation-Version": version,'Build-Time-ISO-8601': new Date().format("yyyy-MM-dd'T'HH:mm:ssZ"))
    }
 }


=======
project(':template-client') {
    apply plugin: 'java'
>>>>>>> 8f289b73
    dependencies {
	compile project(':eureka-client')
	compile 'amazon:aws-java-sdk:1.3.4.1'
	compile 'javax.servlet:servlet-api:2.4'
        compile 'com.thoughtworks.xstream:xstream:1.4.2'
        compile 'com.netflix.archaius:archaius-core:0.3.3'
	compile 'javax.ws.rs:jsr311-api:1.1.1'
	compile 'com.netflix.servo:servo-core:0.4.13'
	compile 'com.sun.jersey:jersey-bundle:1.9.1'
	compile 'com.sun.jersey.contribs:jersey-apache-client4:1.8'
	compile 'org.apache.httpcomponents:httpclient:4.1.2'
	
    }
}

project(':eureka-resources') {


jar {
 manifest {
        attributes("Implementation-Title": "eureka-resources", "Implementation-Version": version,'Build-Time-ISO-8601': new Date().format("yyyy-MM-dd'T'HH:mm:ssZ"))
    }
 }
}


project(':eureka-server') {
   apply plugin: 'war'

sourceSets {
    main {
        java {
            srcDir 'test/java'
        }
 }
}

  
war {
    
	from('conf')  {
		include 'eureka-server*'
		include 'eureka-client*'
		include 'log4j.properties'
                into 'WEB-INF/classes/'
        }
	from (project(':eureka-resources').file('build/resources/main'))
         webXml = file('WEB-INF/web.xml') // copies a file to WEB-INF/web.xml
  
    }
	
 
  dependencies {
	compile project(':eureka-client')
	compile project(':eureka-core')
        runtime 'xerces:xercesImpl:2.4.0'
     	runtime 'asm:asm:3.1' 
	compile 'org.slf4j:slf4j-log4j12:1.6.1'
        runtime 'org.codehaus.jettison:jettison:1.2' 
	providedCompile 'javax.servlet:servlet-api:2.4'
		
    }

delete 'testlibs'
copy { 
    from zipTree('build/libs/'+ war.archiveName)
    into 'testlibs' 
    include 'WEB-INF/lib/'
}
}



<|MERGE_RESOLUTION|>--- conflicted
+++ resolved
@@ -1,11 +1,5 @@
-<<<<<<< HEAD
-ext.releaseVersion = '1.1.1'
 ext.githubProjectName = 'eureka'
 group = 'com.netflix.eureka'
-=======
-// Establish version and status
-ext.githubProjectName = rootProject.name // Change if github project name is not the same as the root project's name
->>>>>>> 8f289b73
 
 buildscript {
     repositories { mavenCentral() }
@@ -61,7 +55,6 @@
     }
 }
 
-<<<<<<< HEAD
 project(':eureka-core') {
 
 jar {
@@ -71,10 +64,6 @@
  }
 
 
-=======
-project(':template-client') {
-    apply plugin: 'java'
->>>>>>> 8f289b73
     dependencies {
 	compile project(':eureka-client')
 	compile 'amazon:aws-java-sdk:1.3.4.1'
